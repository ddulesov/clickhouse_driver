# ClickHouse Rust Client #
[![Build Status](https://travis-ci.org/ddulesov/clickhouse_driver.svg?branch=master)](https://travis-ci.org/ddulesov/clickhouse_driver)
![Rust](https://github.com/ddulesov/clickhouse_driver/workflows/Rust/badge.svg?branch=master)

Asynchronous pure rust tokio-based  Clickhouse client library 
 
development status: **alpha** 

Tested on Linux x86-64 (ubuntu 20.04 LTS), Windows 10.

### Why ###

* To create small and robust driver for Clickhouse, fast open-source column oriented database
* To learn rust concurrency and zero-cost abstraction

### Supported features ###

* Asynchronous tokio-based engine
* Native Clickhouse protocol
* LZ4 compression
* Persistent connection pool
* Simple row to object mapper
* Date | DateTime | DateTime64- read/write
* (U)Int(8|16|32|64) - read/write
* Float32 | Float64 - read/write
* UUID - read/write
* String | FixedString- read/write
* Ipv4 | Ipv6 - read/write
* Nullable(*) - read/write
* Decimal - read/write
* Enum8, Enum16 - read/write

### Use cases ###

* Make query using SQL syntax supported by Clickhouse Server 
* Execute arbitrary DDL commands  
* Query Server status
* Insert into Clickhouse Server big (possibly continues ) data stream
* Load-balancing using round-robin method

### Quick start ###
The package has not published in crates.io.
Download source from [home git](https://github.com/ddulesov/clickhouse_driver)

<<<<<<< HEAD
Building requires rust 1.41 stable or nightly,
tokio-0.2.x.

- Add next lines into the `dependencies` section of your `Cargo.toml`: 
  ```toml   
 clickhouse-driver = { version="0.1.0-alpha.1", path="../path_to_package/clickhouse-driver"}
 clickhouse-driver-lz4 = { version="0.1.0", path="../path_to_package/lz4a"}
 clickhouse-driver-cthrs = { version="0.1.0", path="../path_to_package/cityhash-rs"}
=======
- Add dependencies to Cargo.toml 
  ```toml   
  clickhouse-driver = { version="0.1.0-alpha.1", path="../path_to_package"}
  clickhouse-driver-lz4 = { version="0.1.0", path="../path_to_package"}
  clickhouse-driver-cthrs = { version="0.1.0", path="../path_to_package"}
>>>>>>> db482f2d
  ```
- Add usage in main.rs
  ```rust
  extern crate clickhouse_driver;   
  use clickhouse_driver::prelude::*;
  ```
  
to connect to server provide connection url 
```
tcp://username:password@localhost/database?paramname=paramvalue&...
```
for example
```
tcp://user:default@localhost/log?ping_timout=200ms&execute_timeout=5s&query_timeout=20s&pool_max=4&compression=lz4
```
### Supported URL parameters
* `compression` - accepts 'lz4' or 'none'.
   lz4 - fast and efficient compression method.
   It can significantly reduce transmitted data size and time if used for
   big data chunks. For small data it's better to choose none compression;
   
* `connection_timeout` - timeout for establishing connection.
   Default is 500ms;
       
* `execute_timeout` - timeout for waiting result of **execute** method call
   If the execute  used for alter huge table it can take 
   long time to complete. In this case  set this parameter to appropriate
   value. In other cases leave the  default value (180 sec);
      
* `query_timout` - timeout for waiting response from the server with
   next block of data in **query** call.
   Note. Large data query may take long time. This timeout requires that only 
   one chunk of data will receive until the end of timeout.
   Default value is 180sec;
   
* `insert_timeout` - timeout for waiting result of `insert` call
   insert method call returns error if the server does not receive
   message until the end of insert_timeout.
   As insert data processing is asynchronous it doesn't include server block processing time.
   Default value is 180 sec;
   
* `ping_timout` - wait before ping response.
   The host will be considered unavailable if the server  
   does not return pong response until the end of ping_timeout; 
      
* `retry_timeout` - the number of seconds to wait before send next ping 
   if the server does not return;  
   
* `ping_before_query` - 1 (default) or 0.  This option if set 
   requires the driver to check Clickhouse server  responsibility 
   after returning connection from pool;
   
* `pool_min` - minimal connection pool size. 
   the number of idle connections that can be kept in the pool;
   Default value is 2;
   
* `pool_max` - maximum number of established connections that the pool 
   can issued.  If the task require new connection while the pool reaches the maximum
   and there is not idle connection then this task will be put in waiting queue.
   Default value is 10;
   
* `readonly` - 0 (default) |1|2. 
   0 - all commands allowed. 
   2- select queries and change settings, 
   1 - only select queries ;
   
* `keepalive` - keepalive TCP option;

* `host` - alternative host(s)

All timeout parameters accept integer number - the number of seconds.
To specify timeout in milliseconds add `ms` at the end.
Examples: 
 - `200ms`  ( 200 mseconds )
 - `20`     ( 20 seconds )
 - `10s`    ( 10 seconds )
 
### Example
```rust  

struct Blob {
    id: u64,
    url: String,
    date: ServerDate,
    client: Uuid,
    ip: Ipv4Addr,
    value: Decimal32,
}

impl Deserialize for Blob {
    fn deserialize(row: Row) -> errors::Result<Self> {
        let err = || errors::ConversionError::UnsupportedConversion;

        let id: u64 = row.value(0)?.ok_or_else(err)?;
        let url: &str = row.value(1)?.ok_or_else(err)?;
        let date: ServerDate = row.value(2)?.ok_or_else(err)?;
        let client: Uuid = row.value(3)?.ok_or_else(err)?;
        let ip = row.value(4)?.ok_or_else(err)?;
        let value: Decimal32 = row.value(5)?.ok_or_else(err)?;

        Ok(Blob {
            id,
            date,
            client,
            value,
            url: url.to_string(),
            ip,
        })
    }
}

#[tokio::main]
async fn main() -> Result<(), io::Error> {

    //    CREATE TABLE IF NOT EXISTS blob (
    //        id          UInt64,
    //        url         String,
    //        date        DateTime,
    //        client      UUID,
    //        ip          IPv4
    //    ) ENGINE=MergeTree PARTITION BY id ORDER BY date

    let database_url =
        env::var("DATABASE_URL").unwrap_or_else(|_| "tcp://localhost:9000?compression=lz4".into());

    let pool = Pool::create(database_url.as_str())?;
    {
        let mut conn = pool.connection().await?;
        conn.ping().await?;

        let mut result = conn
            .query("SELECT id, url, date, client, ip FROM blob WHERE id=150  ORDER BY date LIMIT 30000")
            .await?;

        while let Some(block) = result.next().await? {
            for blob in block.iter::<Blob>() {
                ...
            }
        }
    }

    Ok(())
}
```

* For more examples see clickhouse-driver/examples/ directory*

### Known issues and limitations ###

* Doesn't support Array data type, 
* LowCardinality - readonly and just String base type
* Insert method support only limited data types 
  `insert` requires that inserted data  exactly matches table column type
   - Int8(16|32|64)  - i8(16|32|64)
   - UInt8(16|32|64) - u8(16|32|64)
   - Float32 - f32
   - Float64 - f64
   - Date    - chrono::Date<Utc>
   - DateTime - chrono::DateTime<Utc>
   - UUID - Uuid
   - IPv4 - AddrIpv4
   - IPv6 - AddrIpv6
   - String - &str,String, or &[u8]
   - Enum8|16 - &str or String. Also, i16 value of enum index can be retrieved.
   
<<<<<<< HEAD
### Roadmap

* `Array` column data type - read/write  
* `Tuple` - no plans to  support 
* `AggregateFunction` - no plans to support
* `LowCardinality` - add write support, extend the feature to Date, DateTime types   
* `Serde` - Row serializer/deserializer interface in addition to bespoke one
* `TLS`
* `async_std` runtime
=======
### In the future

* Array column data type - read/write support 
* Tuple - will never be supported 
* AggregateFunction - will never be supported
* LowCardinality - write support   
    
>>>>>>> db482f2d
   
   
  <|MERGE_RESOLUTION|>--- conflicted
+++ resolved
@@ -42,7 +42,6 @@
 The package has not published in crates.io.
 Download source from [home git](https://github.com/ddulesov/clickhouse_driver)
 
-<<<<<<< HEAD
 Building requires rust 1.41 stable or nightly,
 tokio-0.2.x.
 
@@ -51,13 +50,7 @@
  clickhouse-driver = { version="0.1.0-alpha.1", path="../path_to_package/clickhouse-driver"}
  clickhouse-driver-lz4 = { version="0.1.0", path="../path_to_package/lz4a"}
  clickhouse-driver-cthrs = { version="0.1.0", path="../path_to_package/cityhash-rs"}
-=======
-- Add dependencies to Cargo.toml 
-  ```toml   
-  clickhouse-driver = { version="0.1.0-alpha.1", path="../path_to_package"}
-  clickhouse-driver-lz4 = { version="0.1.0", path="../path_to_package"}
-  clickhouse-driver-cthrs = { version="0.1.0", path="../path_to_package"}
->>>>>>> db482f2d
+
   ```
 - Add usage in main.rs
   ```rust
@@ -223,7 +216,6 @@
    - String - &str,String, or &[u8]
    - Enum8|16 - &str or String. Also, i16 value of enum index can be retrieved.
    
-<<<<<<< HEAD
 ### Roadmap
 
 * `Array` column data type - read/write  
@@ -233,15 +225,7 @@
 * `Serde` - Row serializer/deserializer interface in addition to bespoke one
 * `TLS`
 * `async_std` runtime
-=======
-### In the future
-
-* Array column data type - read/write support 
-* Tuple - will never be supported 
-* AggregateFunction - will never be supported
-* LowCardinality - write support   
-    
->>>>>>> db482f2d
+
    
    
   